--- conflicted
+++ resolved
@@ -550,19 +550,11 @@
         previous_regatta = st.session_state.get(regatta_state_key)
         if regatta != previous_regatta:
             st.session_state.pop(class_key, None)
-<<<<<<< HEAD
         selected_option = st.selectbox(
-=======
-        st.selectbox(
->>>>>>> b6b44bc7
             "Classe *",
             [class_placeholder] + classes_for_regatta,
             key=class_key,
         )
-<<<<<<< HEAD
-=======
-        selected_option = st.session_state.get(class_key, "")
->>>>>>> b6b44bc7
         if selected_option == class_placeholder or selected_option not in classes_for_regatta:
             sail_class = ""
         else:
@@ -577,13 +569,10 @@
         st.session_state.pop(class_key, None)
         st.session_state.pop("collector_class_text", None)
         st.session_state.pop(regatta_state_key, None)
-<<<<<<< HEAD
 
     submit_disabled = (not regatta.strip()) or (
         classes_for_regatta and not sail_class.strip()
     )
-=======
->>>>>>> b6b44bc7
 
     submit_disabled = (not regatta.strip()) or (
         classes_for_regatta and not sail_class.strip()

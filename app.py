"""Streamlit application for managing the Sailing Logs Collector storage."""

from __future__ import annotations

import hashlib
import io
import json
import os
import re
import unicodedata
import zipfile
from dataclasses import dataclass
from datetime import date, datetime, timezone
from pathlib import Path
from typing import Iterable, List, Optional
from xml.etree import ElementTree as ET

import pandas as pd
import streamlit as st
from dotenv import load_dotenv
from zoneinfo import ZoneInfo


# ---------------------------------------------------------------------------
# Configuration
# ---------------------------------------------------------------------------

load_dotenv()

DEFAULT_STORAGE_ROOT = Path("storage").resolve()
STORAGE_ROOT = Path(os.getenv("STORAGE_ROOT", DEFAULT_STORAGE_ROOT)).resolve()
MASTER_CSV_NAME = os.getenv("MASTER_CSV_NAME", "master.csv")
INDEX_CSV_NAME = os.getenv("INDEX_CSV_NAME", "index.csv")
REGATTA_CONFIG_NAME = os.getenv("REGATTA_CONFIG_NAME", "regattas.json")
ADMIN_PASSWORD = os.getenv("ADMIN_PASSWORD", os.getenv("ADMIN_PASS", "admin"))
TIMEZONE_NAME = os.getenv("TIMEZONE", "UTC")

try:
    LOCAL_TZ = ZoneInfo(TIMEZONE_NAME)
except Exception:  # pragma: no cover - invalid timezone definitions are rare
    LOCAL_TZ = ZoneInfo("UTC")
    TIMEZONE_WARNING = True
else:
    TIMEZONE_WARNING = False

ACCEPTED_EXTENSIONS = ["gpx", "csv", "fit", "tcx", "nmea", "zip"]

REGATTA_CONFIG_PATH = STORAGE_ROOT / REGATTA_CONFIG_NAME


INVENTORY_COLUMNS = [
    "received_at_utc",
    "log_date",
    "log_datetime_utc",
    "log_datetime_source",
    "regatta",
    "regatta_date",
    "athlete_name",
    "class",
    "contact",
    "source_channel",
    "raw_filename",
    "canonical_filename",
    "drive_path",
    "file_hash_sha256",
    "file_ext",
    "src_format_guess",
    "parse_status",
    "notes",
]


def ensure_storage_root() -> None:
    """Create the storage root if it does not exist."""

    STORAGE_ROOT.mkdir(parents=True, exist_ok=True)


def load_regatta_config() -> dict[str, list[str]]:
    """Load regatta options defined by administrators."""

    if not REGATTA_CONFIG_PATH.exists():
        return {}

    try:
        with REGATTA_CONFIG_PATH.open("r", encoding="utf-8") as stream:
            data = json.load(stream)
    except Exception as exc:  # pragma: no cover - defensive UI feedback
        st.error(f"Não foi possível ler as configurações de regata: {exc}")
        return {}

    regattas = data.get("regattas", []) if isinstance(data, dict) else []
    mapping: dict[str, list[str]] = {}
    for entry in regattas:
        if not isinstance(entry, dict):
            continue
        name = entry.get("name")
        if not name:
            continue
        classes = entry.get("classes", [])
        if not isinstance(classes, list):
            classes = []
        cleaned = []
        for value in classes:
            value_str = str(value).strip()
            if value_str:
                cleaned.append(value_str)
        mapping[str(name)] = cleaned
    return mapping


def save_regatta_config(mapping: dict[str, list[str]]) -> None:
    """Persist the regatta options for collector dropdowns."""

    REGATTA_CONFIG_PATH.parent.mkdir(parents=True, exist_ok=True)
    payload = {
        "regattas": [
            {"name": name, "classes": classes}
            for name, classes in sorted(mapping.items(), key=lambda item: item[0].lower())
        ]
    }
    with REGATTA_CONFIG_PATH.open("w", encoding="utf-8") as stream:
        json.dump(payload, stream, ensure_ascii=False, indent=2)


# ---------------------------------------------------------------------------
# Utility helpers
# ---------------------------------------------------------------------------

_slug_pattern = re.compile(r"[^a-z0-9]+")


def slugify(value: str, fallback: str = "sem-nome") -> str:
    """Return a filesystem-friendly slug for ``value``."""

    value = value or ""
    normalized = unicodedata.normalize("NFKD", value)
    normalized = normalized.encode("ascii", "ignore").decode("ascii")
    normalized = normalized.lower()
    normalized = _slug_pattern.sub("-", normalized).strip("-")
    return normalized or fallback


def regatta_folder_name(regatta: str, regatta_date: Optional[date]) -> str:
    """Return the folder name for a regatta."""

    prefix_date = regatta_date.strftime("%Y-%m") if regatta_date else datetime.now(LOCAL_TZ).strftime("%Y-%m")
    return f"{prefix_date}_{slugify(regatta, fallback='regata')}"


def _ensure_dataframe_columns(df: pd.DataFrame) -> pd.DataFrame:
    for column in INVENTORY_COLUMNS:
        if column not in df.columns:
            df[column] = ""
    return df[INVENTORY_COLUMNS]


def load_inventory(csv_path: Path) -> pd.DataFrame:
    """Load an inventory CSV and ensure it exposes the expected columns."""

    if not csv_path.exists():
        return pd.DataFrame(columns=INVENTORY_COLUMNS)

    try:
        df = pd.read_csv(csv_path)
    except Exception as exc:  # pragma: no cover - defensive UI feedback
        st.error(f"Não foi possível ler o inventário '{csv_path}': {exc}")
        return pd.DataFrame(columns=INVENTORY_COLUMNS)

    return _ensure_dataframe_columns(df)


def append_inventory_row(csv_path: Path, row: dict) -> None:
    """Append ``row`` to ``csv_path`` ensuring headers are preserved."""

    csv_path.parent.mkdir(parents=True, exist_ok=True)
    ordered = {column: row.get(column, "") for column in INVENTORY_COLUMNS}
    df = pd.DataFrame([ordered])

    if csv_path.exists():
        df.to_csv(csv_path, mode="a", header=False, index=False)
    else:
        df.to_csv(csv_path, index=False)


def remove_row_csv(path: Path, predicate) -> None:
    """Remove rows from ``path`` matching ``predicate``."""

    if not path.exists():
        return

    df = pd.read_csv(path)
    if df.empty:
        return
    mask = df.apply(predicate, axis=1)
    df = df.loc[~mask]
    df.to_csv(path, index=False)


def resolve_path(raw_path: str) -> Path:
    raw_path = raw_path or ""
    candidate = Path(raw_path)
    if candidate.is_absolute():
        return candidate
    return STORAGE_ROOT / candidate


def humanize_filename(value: str) -> str:
    return value or "(sem nome)"


def compute_sha256(data: bytes) -> str:
    digest = hashlib.sha256()
    digest.update(data)
    return digest.hexdigest()


def trigger_rerun() -> None:
    """Trigger a Streamlit rerun supporting both legacy and current APIs."""

    rerun = getattr(st, "experimental_rerun", None)
    if rerun is not None:
        rerun()
    else:  # pragma: no cover - depends on Streamlit runtime
        st.rerun()


def parse_gpx_datetime(data: bytes) -> Optional[datetime]:
    """Extract the first ``<time>`` entry from a GPX file."""

    try:
        root = ET.fromstring(data)
    except ET.ParseError:
        return None

    # ``time`` tags may appear in multiple namespaces.
    for elem in root.iter():
        if elem.tag.endswith("time") and elem.text:
            try:
                parsed = datetime.fromisoformat(elem.text.replace("Z", "+00:00"))
            except ValueError:
                continue
            return parsed.astimezone(timezone.utc)
    return None


def detect_log_datetime(extension: str, data: bytes, submitted_date: Optional[date]) -> tuple[Optional[datetime], str]:
    """Return ``(datetime_utc, source)`` for the uploaded ``data``."""

    extension = (extension or "").lstrip(".").lower()
    if extension == "gpx":
        dt = parse_gpx_datetime(data)
        if dt:
            return dt, "file"

    if submitted_date:
        dt = datetime.combine(submitted_date, datetime.min.time(), tzinfo=LOCAL_TZ).astimezone(timezone.utc)
        return dt, "form"

    return datetime.now(timezone.utc), "upload"


def ensure_regatta_directories(base: Path) -> None:
    for name in ["_INBOX", "_NORMALIZED", "_REPORTS"]:
        (base / name).mkdir(parents=True, exist_ok=True)


def _append_to_inbox(inbox_dir: Path, original_name: str, data: bytes) -> None:
    timestamp = datetime.now(timezone.utc).strftime("%Y%m%dT%H%M%SZ")
    safe_name = f"{timestamp}_{original_name}"
    inbox_path = inbox_dir / safe_name
    with inbox_path.open("wb") as stream:
        stream.write(data)


def store_log_file(regatta_dir: Path, log_date: date, athlete_slug: str, canonical_name: str, data: bytes) -> Path:
    normalized_dir = regatta_dir / "_NORMALIZED" / log_date.strftime("%Y-%m-%d") / "@Atletas" / athlete_slug
    normalized_dir.mkdir(parents=True, exist_ok=True)
    destination = normalized_dir / canonical_name
    with destination.open("wb") as stream:
        stream.write(data)
    return destination


def build_zip(rows: pd.DataFrame) -> Optional[bytes]:
    """Return a zip archive containing the files referenced in ``rows``."""

    files_added = False
    buffer = io.BytesIO()
    with zipfile.ZipFile(buffer, "w", compression=zipfile.ZIP_DEFLATED) as archive:
        for _, row in rows.iterrows():
            drive_path = row.get("drive_path", "")
            if not drive_path:
                continue
            file_path = resolve_path(str(drive_path))
            if not file_path.exists():
                continue

            storage_parts = Path(drive_path).parts
            regatta_folder = storage_parts[0] if storage_parts else slugify(row.get("regatta", "regata"))

            log_date_value = row.get("log_date", "")
            if pd.isna(log_date_value):
                log_date = ""
            else:
                log_date = str(log_date_value).strip()
            filename = str(row.get("canonical_filename") or Path(drive_path).name)

            arc_parts = [regatta_folder]
            if log_date:
                arc_parts.append(log_date)
            arc_parts.append(filename)

            arcname = "/".join(arc_parts)
            archive.write(file_path, arcname=arcname)
            files_added = True

    if not files_added:
        return None

    buffer.seek(0)
    return buffer.read()


# ---------------------------------------------------------------------------
# Streamlit UI helpers
# ---------------------------------------------------------------------------

def render_inventory(df_view: pd.DataFrame, index_csv_path: Path) -> None:
    """Render the inventory table and row-level actions."""

    if df_view.empty:
        st.info("Nenhum arquivo para este filtro.")
        return

    for i, row in df_view.iterrows():
        col1, col2, col3, col4 = st.columns([4, 1, 1, 1])

        display_name = humanize_filename(row.get("canonical_filename", ""))
        drive_path = str(row.get("drive_path", ""))
        file_hash = str(row.get("file_hash_sha256", ""))
        log_date = row.get("log_date", "")

        with col1:
            st.write(f"**{display_name}**")
            st.caption(
                "\n".join(
                    filter(
                        None,
                        [
                            drive_path or "(caminho não informado)",
                            f"Data do log: {log_date}" if log_date else "",
                        ],
                    )
                )
            )

        with col2:
            try:
                file_abs = resolve_path(drive_path)
                if file_abs.exists():
                    with file_abs.open("rb") as stream:
                        st.download_button(
                            "Baixar",
                            data=stream.read(),
                            file_name=file_abs.name,
                            key=f"dl_{i}",
                        )
                else:
                    st.button("Baixar", disabled=True, key=f"dl_{i}")
            except Exception:  # pragma: no cover - download is best-effort
                st.button("Baixar", disabled=True, key=f"dl_{i}")

        with col3:
            if st.button("Excluir", key=f"rm_{i}"):
                try:
                    file_abs = resolve_path(drive_path)
                    if file_abs.exists():
                        file_abs.unlink()

                    parent = file_abs.parent
                    for _ in range(3):
                        if (
                            parent.is_dir()
                            and parent != parent.parent
                            and not any(parent.iterdir())
                            and str(parent).startswith(str(STORAGE_ROOT))
                        ):
                            parent.rmdir()
                            parent = parent.parent
                        else:
                            break

                    def predicate(series: pd.Series) -> bool:
                        return (
                            str(series.get("canonical_filename", "")) == display_name
                            and str(series.get("file_hash_sha256", "")) == file_hash
                        )

                    master_csv_path = STORAGE_ROOT / MASTER_CSV_NAME
                    remove_row_csv(master_csv_path, predicate)
                    remove_row_csv(index_csv_path, predicate)

                    st.success("Arquivo excluído e inventário atualizado.")
                    trigger_rerun()
                except Exception as exc:  # pragma: no cover - defensive UI
                    st.error(f"Falha ao excluir: {exc}")

        with col4:
            st.code(file_hash[:8] if file_hash else "—", language=None)


# ---------------------------------------------------------------------------
# Collector workflow
# ---------------------------------------------------------------------------

@dataclass
class UploadResult:
    filename: str
    file_hash: str
    log_date: date
    message: str
    success: bool


def process_uploads(
    *,
    regatta: str,
    regatta_date: date,
    athlete_name: str,
    sail_class: str,
    contact: str,
    files: Iterable[st.runtime.uploaded_file_manager.UploadedFile],
    master_df: pd.DataFrame,
) -> List[UploadResult]:
    results: List[UploadResult] = []

    existing_hashes = set(str(value) for value in master_df["file_hash_sha256"].dropna())
    regatta_dir = STORAGE_ROOT / regatta_folder_name(regatta, regatta_date)
    ensure_regatta_directories(regatta_dir)

    master_csv_path = STORAGE_ROOT / MASTER_CSV_NAME
    index_csv_path = regatta_dir / INDEX_CSV_NAME

    athlete_slug = slugify(athlete_name)

    for uploaded in files:
        raw_name = uploaded.name
        data = uploaded.read()
        file_hash = compute_sha256(data)

        if file_hash in existing_hashes:
            results.append(
                UploadResult(
                    filename=raw_name,
                    file_hash=file_hash,
                    log_date=regatta_date,
                    message="Arquivo já existe no inventário (deduplicado).",
                    success=False,
                )
            )
            continue

        extension = Path(raw_name).suffix.lower().lstrip(".")
        log_dt, source = detect_log_datetime(extension, data, regatta_date)
        log_dt_local = log_dt.astimezone(LOCAL_TZ) if log_dt else datetime.now(LOCAL_TZ)
        log_date = log_dt_local.date()
        canonical_name = f"{log_date.strftime('%Y-%m-%d')}_{athlete_slug}_{file_hash[:8]}"
        if extension:
            canonical_name += f".{extension}"

        _append_to_inbox(regatta_dir / "_INBOX", raw_name, data)
        destination = store_log_file(regatta_dir, log_date, athlete_slug, canonical_name, data)

        drive_path = destination.relative_to(STORAGE_ROOT).as_posix()
        received_at = datetime.now(timezone.utc)

        row = {
            "received_at_utc": received_at.isoformat(),
            "log_date": log_date.isoformat(),
            "log_datetime_utc": log_dt.isoformat() if log_dt else "",
            "log_datetime_source": source,
            "regatta": regatta,
            "regatta_date": regatta_date.isoformat() if regatta_date else "",
            "athlete_name": athlete_name,
            "class": sail_class,
            "contact": contact,
            "source_channel": "web",
            "raw_filename": raw_name,
            "canonical_filename": canonical_name,
            "drive_path": drive_path,
            "file_hash_sha256": file_hash,
            "file_ext": extension,
            "src_format_guess": extension,
            "parse_status": "pending",
            "notes": "",
        }

        append_inventory_row(master_csv_path, row)
        append_inventory_row(index_csv_path, row)
        existing_hashes.add(file_hash)

        results.append(
            UploadResult(
                filename=canonical_name,
                file_hash=file_hash,
                log_date=log_date,
                message="Upload processado com sucesso.",
                success=True,
            )
        )

    return results


# ---------------------------------------------------------------------------
# Main application
# ---------------------------------------------------------------------------

def collector_tab(master_df: pd.DataFrame) -> None:
    st.subheader("Coletor de logs")
    st.write(
        "Envie seus arquivos de rastreamento para que possamos organizar o inventário da regata."
    )

    regatta_config = load_regatta_config()

    regatta = ""
    regatta_names = sorted(regatta_config)
    if regatta_names:
        placeholder = "Selecione uma regata"
        regatta_option = st.selectbox(
            "Regata *",
            [placeholder] + regatta_names,
            key="collector_regatta_select",
        )
        regatta = "" if regatta_option == placeholder else regatta_option
        st.session_state.pop("collector_regatta_text", None)
    else:
        regatta = st.text_input("Regata *", key="collector_regatta_text")
        st.session_state.pop("collector_regatta_select", None)

    classes_for_regatta = regatta_config.get(regatta, []) if regatta else []

    sail_class = ""
    class_key = "collector_class_select"
    regatta_state_key = "collector_selected_regatta"
<<<<<<< HEAD
    class_placeholder = "Selecione a classe"
=======
>>>>>>> 7e473537
    if classes_for_regatta:
        previous_regatta = st.session_state.get(regatta_state_key)
        if regatta != previous_regatta:
            st.session_state.pop(class_key, None)
<<<<<<< HEAD
        st.selectbox(
=======
        class_placeholder = "Selecione a classe"
        class_option = st.selectbox(
>>>>>>> 7e473537
            "Classe *",
            [class_placeholder] + classes_for_regatta,
            key=class_key,
        )
<<<<<<< HEAD
        selected_option = st.session_state.get(class_key, "")
        if selected_option == class_placeholder or selected_option not in classes_for_regatta:
            sail_class = ""
        else:
            sail_class = selected_option
        st.session_state[regatta_state_key] = regatta
        st.session_state.pop("collector_class_text", None)
    elif regatta or not regatta_names:
        sail_class = st.text_input("Classe", key="collector_class_text").strip()
=======
        sail_class = "" if class_option == class_placeholder else class_option
        st.session_state[regatta_state_key] = regatta
        st.session_state.pop("collector_class_text", None)
    elif regatta or not regatta_names:
        sail_class = st.text_input("Classe", key="collector_class_text")
>>>>>>> 7e473537
        st.session_state.pop(class_key, None)
        st.session_state.pop(regatta_state_key, None)
    else:
        st.session_state.pop(class_key, None)
        st.session_state.pop("collector_class_text", None)
        st.session_state.pop(regatta_state_key, None)
<<<<<<< HEAD

    submit_disabled = (not regatta.strip()) or (
        classes_for_regatta and not sail_class.strip()
    )
=======
>>>>>>> 7e473537

    submit_disabled = (not regatta.strip()) or (classes_for_regatta and not sail_class)

    classes_for_regatta = regatta_config.get(regatta, []) if regatta else []
    sail_class = ""
    with st.form("collector_form"):
        regatta_date = st.date_input("Data da regata *", value=date.today())
        athlete_name = st.text_input("Nome do atleta *")
        contact = st.text_input("Contato (e-mail ou telefone) *")
        uploaded_files = st.file_uploader(
            "Arquivos de log *",
            accept_multiple_files=True,
            type=ACCEPTED_EXTENSIONS,
            help="Formatos aceitos: GPX, CSV, FIT, TCX, NMEA ou ZIP.",
        )
        submitted = st.form_submit_button("Enviar logs", disabled=submit_disabled)

    if submitted:
        if not regatta.strip():
            st.error("Informe a regata.")
            return
        if not athlete_name.strip():
            st.error("Informe o nome do atleta.")
            return
        if classes_for_regatta and not sail_class.strip():
            st.error("Selecione uma classe disponível para a regata escolhida.")
            return
        if not contact.strip():
            st.error("Informe um contato para confirmação.")
            return
        if not uploaded_files:
            st.error("Envie pelo menos um arquivo de log.")
            return

        results = process_uploads(
            regatta=regatta,
            regatta_date=regatta_date,
            athlete_name=athlete_name,
            sail_class=sail_class,
            contact=contact,
            files=uploaded_files,
            master_df=master_df,
        )

        success = [result for result in results if result.success]
        duplicates = [result for result in results if not result.success]

        if success:
            st.success("Uploads concluídos!")
            for result in success:
                st.write(
                    f"• **{result.filename}** – protocolo `{result.file_hash[:8]}` – data {result.log_date.isoformat()}"
                )

        if duplicates:
            st.warning("Alguns arquivos foram ignorados por já existirem no inventário:")
            for result in duplicates:
                st.write(
                    f"• {result.filename} – hash `{result.file_hash[:8]}`"
                )


def admin_tab() -> None:
    st.subheader("Administração")

    if "admin_authenticated" not in st.session_state:
        st.session_state["admin_authenticated"] = False

    if not st.session_state["admin_authenticated"]:
        with st.form("admin_login"):
            password = st.text_input("Senha", type="password")
            submitted = st.form_submit_button("Entrar")
        if submitted:
            if password == ADMIN_PASSWORD:
                st.session_state["admin_authenticated"] = True
                trigger_rerun()
            else:
                st.error("Senha incorreta.")
        return

    regatta_config = load_regatta_config()

    st.markdown("### Configuração do coletor")
    with st.expander(
        "Regatas e classes disponíveis no coletor",
        expanded=not regatta_config,
    ):
        if not regatta_config:
            st.info("Nenhuma regata configurada. Adicione uma nova regata abaixo.")

        regatta_names = sorted(regatta_config)
        selector_options = ["(Nova regata)"] + regatta_names
        selected_option = st.selectbox(
            "Selecione uma regata para configurar",
            selector_options,
            key="admin_regatta_selector",
        )
        is_new = selected_option == "(Nova regata)"
        widget_suffix = slugify(selected_option or "nova-regata")
        if is_new:
            widget_suffix = f"new-{widget_suffix}"
        default_name = "" if is_new else selected_option
        default_classes = (
            ", ".join(regatta_config.get(selected_option, [])) if not is_new else ""
        )

        delete_clicked = False
        with st.form(f"regatta_form_{widget_suffix}"):
            regatta_name = st.text_input(
                "Nome da regata",
                value=default_name,
                key=f"regatta_name_{widget_suffix}",
            )
            classes_value = st.text_input(
                "Classes disponíveis (separe por vírgula)",
                value=default_classes,
                help="Ex.: HPE30, HPE25",
                key=f"regatta_classes_{widget_suffix}",
            )
            submitted_config = st.form_submit_button("Salvar regata")
            if not is_new:
                delete_clicked = st.form_submit_button("Remover regata")

        if delete_clicked and not is_new:
            if selected_option in regatta_config:
                regatta_config.pop(selected_option)
                save_regatta_config(regatta_config)
                st.success("Regata removida do coletor.")
                trigger_rerun()
                return

        if submitted_config:
            regatta_name_clean = regatta_name.strip()
            if not regatta_name_clean:
                st.error("Informe o nome da regata.")
            else:
                classes = []
                for part in classes_value.split(","):
                    value = part.strip()
                    if value and value not in classes:
                        classes.append(value)

                if is_new:
                    if regatta_name_clean in regatta_config:
                        st.error("Já existe uma regata com esse nome.")
                    else:
                        regatta_config[regatta_name_clean] = classes
                        save_regatta_config(regatta_config)
                        st.success("Regata adicionada ao coletor.")
                        trigger_rerun()
                        return
                else:
                    original_name = selected_option
                    if (
                        regatta_name_clean != original_name
                        and regatta_name_clean in regatta_config
                    ):
                        st.error("Já existe uma regata com esse nome.")
                    else:
                        if regatta_name_clean != original_name:
                            regatta_config.pop(original_name, None)
                        regatta_config[regatta_name_clean] = classes
                        save_regatta_config(regatta_config)
                        st.success("Regata atualizada no coletor.")
                        trigger_rerun()
                        return

        if regatta_config:
            st.caption(
                "Regatas configuradas: "
                + ", ".join(name for name in sorted(regatta_config))
            )

    st.info("Use o seletor abaixo para visualizar as regatas disponíveis.")

    regatta_dirs = [
        path
        for path in STORAGE_ROOT.iterdir()
        if path.is_dir() and path.name not in {".streamlit"}
    ] if STORAGE_ROOT.exists() else []

    if not regatta_dirs:
        st.warning("Nenhuma regata encontrada no armazenamento.")
        if st.button("Sair"):
            st.session_state["admin_authenticated"] = False
            trigger_rerun()
        return

    regatta_dirs.sort(key=lambda p: p.name)
    regatta_options = {path.name: path for path in regatta_dirs}
    selected_label = st.selectbox("Regata", list(regatta_options.keys()))
    regatta_dir = regatta_options[selected_label]
    index_csv_path = regatta_dir / INDEX_CSV_NAME
    df_regatta = load_inventory(index_csv_path)

    if df_regatta.empty:
        st.info("Nenhum arquivo disponível para esta regata.")
    else:
        dates = sorted(value for value in df_regatta["log_date"].dropna().unique())
        date_options = ["Todos"] + dates
        selected_date = st.selectbox("Filtrar por data", date_options, format_func=lambda x: x)

        if selected_date != "Todos":
            df_view = df_regatta[df_regatta["log_date"] == selected_date]
        else:
            df_view = df_regatta

        st.markdown("### Inventário")
        st.dataframe(df_view)

        if selected_date != "Todos":
            zip_bytes = build_zip(df_view)
            st.download_button(
                "Baixar ZIP do dia",
                data=zip_bytes,
                file_name=f"{regatta_dir.name}_{selected_date}.zip",
                mime="application/zip",
                disabled=zip_bytes is None,
            )
        zip_all = build_zip(df_regatta)
        st.download_button(
            "Baixar ZIP completo da regata",
            data=zip_all,
            file_name=f"{regatta_dir.name}.zip",
            mime="application/zip",
            disabled=zip_all is None,
        )

        st.markdown("### Ações por arquivo")
        render_inventory(df_view, index_csv_path)

    if st.button("Sair"):
        st.session_state["admin_authenticated"] = False
        trigger_rerun()


def main() -> None:
    st.set_page_config(page_title="Sailing Logs Collector", layout="wide")
    ensure_storage_root()

    if TIMEZONE_WARNING:
        st.warning(
            "Fuso horário configurado não pôde ser carregado. Utilizando UTC como padrão."
        )

    st.title("Sailing Logs Collector")

    master_csv_path = STORAGE_ROOT / MASTER_CSV_NAME
    master_df = load_inventory(master_csv_path)

    tab_collector, tab_admin = st.tabs(["Coletor", "Admin"])

    with tab_collector:
        collector_tab(master_df)

    with tab_admin:
        admin_tab()


if __name__ == "__main__":
    main()<|MERGE_RESOLUTION|>--- conflicted
+++ resolved
@@ -545,25 +545,16 @@
     sail_class = ""
     class_key = "collector_class_select"
     regatta_state_key = "collector_selected_regatta"
-<<<<<<< HEAD
     class_placeholder = "Selecione a classe"
-=======
->>>>>>> 7e473537
     if classes_for_regatta:
         previous_regatta = st.session_state.get(regatta_state_key)
         if regatta != previous_regatta:
             st.session_state.pop(class_key, None)
-<<<<<<< HEAD
         st.selectbox(
-=======
-        class_placeholder = "Selecione a classe"
-        class_option = st.selectbox(
->>>>>>> 7e473537
             "Classe *",
             [class_placeholder] + classes_for_regatta,
             key=class_key,
         )
-<<<<<<< HEAD
         selected_option = st.session_state.get(class_key, "")
         if selected_option == class_placeholder or selected_option not in classes_for_regatta:
             sail_class = ""
@@ -573,26 +564,16 @@
         st.session_state.pop("collector_class_text", None)
     elif regatta or not regatta_names:
         sail_class = st.text_input("Classe", key="collector_class_text").strip()
-=======
-        sail_class = "" if class_option == class_placeholder else class_option
-        st.session_state[regatta_state_key] = regatta
-        st.session_state.pop("collector_class_text", None)
-    elif regatta or not regatta_names:
-        sail_class = st.text_input("Classe", key="collector_class_text")
->>>>>>> 7e473537
         st.session_state.pop(class_key, None)
         st.session_state.pop(regatta_state_key, None)
     else:
         st.session_state.pop(class_key, None)
         st.session_state.pop("collector_class_text", None)
         st.session_state.pop(regatta_state_key, None)
-<<<<<<< HEAD
 
     submit_disabled = (not regatta.strip()) or (
         classes_for_regatta and not sail_class.strip()
     )
-=======
->>>>>>> 7e473537
 
     submit_disabled = (not regatta.strip()) or (classes_for_regatta and not sail_class)
 

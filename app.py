--- conflicted
+++ resolved
@@ -572,22 +572,8 @@
     classes_for_regatta = regatta_config.get(regatta, []) if regatta else []
     sail_class = ""
     with st.form("collector_form"):
-<<<<<<< HEAD
         regatta_date = st.date_input("Data da regata *", value=date.today())
         athlete_name = st.text_input("Nome do atleta *")
-=======
-        if not regatta_names:
-            regatta = st.text_input("Regata *")
-            classes_for_regatta = regatta_config.get(regatta, []) if regatta else []
-        regatta_date = st.date_input("Data da regata *", value=date.today())
-        athlete_name = st.text_input("Nome do atleta *")
-        if classes_for_regatta:
-            class_placeholder = "Selecione a classe"
-            class_option = st.selectbox("Classe", [class_placeholder] + classes_for_regatta)
-            sail_class = "" if class_option == class_placeholder else class_option
-        else:
-            sail_class = st.text_input("Classe")
->>>>>>> 3efdbc1f
         contact = st.text_input("Contato (e-mail ou telefone) *")
         uploaded_files = st.file_uploader(
             "Arquivos de log *",
@@ -595,10 +581,6 @@
             type=ACCEPTED_EXTENSIONS,
             help="Formatos aceitos: GPX, CSV, FIT, TCX, NMEA ou ZIP.",
         )
-<<<<<<< HEAD
-=======
-        submit_disabled = (not regatta.strip()) or (classes_for_regatta and not sail_class)
->>>>>>> 3efdbc1f
         submitted = st.form_submit_button("Enviar logs", disabled=submit_disabled)
 
     if submitted:
